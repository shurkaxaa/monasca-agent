"""Base class for Checks.

If you are writing your own checks you should subclass the AgentCheck class.
The Check class is being deprecated so don't write new checks with it.
"""
import logging
import os
from pprint import pprint
import re
import time
import traceback

from monagent.common import check_status
from monagent.common.keystone import Keystone
from monagent.common.config import get_confd_path
from monagent.common.exceptions import CheckException, NaN, Infinity, UnknownValue
from monagent.common.util import LaconicFilter, get_hostname, get_os


log = logging.getLogger(__name__)


# todo convert all checks to the new interface then remove this. Is the LaconicFilter on logs used elsewhere?
# ==============================================================================
# DEPRECATED
# ------------------------------
# If you are writing your own check, you should inherit from AgentCheck
# and not this class. This class will be removed in a future version
# of the agent.
# ==============================================================================
class Check(object):
    """
    (Abstract) class for all checks with the ability to:
    * store 1 (and only 1) sample for gauges per metric/tag combination
    * compute rates for counters
    * only log error messages once (instead of each time they occur)

    """

    def __init__(self, logger, agent_config=None):
        # where to store samples, indexed by metric_name
        # metric_name: {("sorted", "dimensions"): [(ts, value), (ts, value)],
        # tuple(dimensions) are stored as a key since lists are not hashable
        # None: [(ts, value), (ts, value)]}
        # untagged values are indexed by None
        self.agent_config = agent_config
        self._sample_store = {}
        self._counters = {}  # metric_name: bool
        self.logger = logger
        try:
            self.logger.addFilter(LaconicFilter())
        except Exception:
            self.logger.exception("Trying to install laconic log filter and failed")

    @staticmethod
    def normalize(metric, prefix=None):
        """Turn a metric into a well-formed metric name
        prefix.b.c
        """
        name = re.sub(r"[,\+\*\-/()\[\]{}]", "_", metric)
        # Eliminate multiple _
        name = re.sub(r"__+", "_", name)
        # Don't start/end with _
        name = re.sub(r"^_", "", name)
        name = re.sub(r"_$", "", name)
        # Drop ._ and _.
        name = re.sub(r"\._", ".", name)
        name = re.sub(r"_\.", ".", name)

        if prefix is not None:
            return prefix + "." + name
        else:
            return name

    @staticmethod
    def normalize_device_name(device_name):
        return device_name.strip().lower().replace(' ', '_')

    def counter(self, metric):
        """
        Treats the metric as a counter, i.e. computes its per second derivative
        ACHTUNG: Resets previous values associated with this metric.
        """
        self._counters[metric] = True
        self._sample_store[metric] = {}

    def is_counter(self, metric):
        "Is this metric a counter?"
        return metric in self._counters

    def gauge(self, metric):
        """
        Treats the metric as a gauge, i.e. keep the data as is
        ACHTUNG: Resets previous values associated with this metric.
        """
        self._sample_store[metric] = {}

    def is_metric(self, metric):
        return metric in self._sample_store

    def is_gauge(self, metric):
        return self.is_metric(metric) and not self.is_counter(metric)

    def get_metric_names(self):
        "Get all metric names"
        return self._sample_store.keys()

    def save_gauge(self, metric, value, timestamp=None, dimensions=None, hostname=None,
                   device_name=None):
        """ Save a gauge value. """
        if not self.is_gauge(metric):
            self.gauge(metric)
        self.save_sample(metric, value, timestamp, dimensions, hostname, device_name)

    def save_sample(self, metric, value, timestamp=None, dimensions=None, hostname=None,
                    device_name=None):
        """Save a simple sample, evict old values if needed
        """
        if dimensions is None:
            dimensions = {}
        from common.util import cast_metric_val

        if timestamp is None:
            timestamp = time.time()
        if metric not in self._sample_store:
            raise CheckException("Saving a sample for an undefined metric: %s" % metric)
        try:
            value = cast_metric_val(value)
        except ValueError, ve:
            raise NaN(ve)

        # Sort and validate dimensions
        if dimensions is not None and not isinstance(dimensions, dict):
            raise CheckException("Dimensions must be a dictionary")

        # Data eviction rules
        key = (tuple(sorted(dimensions.items())), device_name)
        if self.is_gauge(metric):
            self._sample_store[metric][key] = ((timestamp, value, hostname, device_name), )
        elif self.is_counter(metric):
            if self._sample_store[metric].get(key) is None:
                self._sample_store[metric][key] = [(timestamp, value, hostname, device_name)]
            else:
                self._sample_store[metric][key] = self._sample_store[metric][key][-1:] + [
                    (timestamp, value, hostname, device_name)]
        else:
            raise CheckException("%s must be either gauge or counter, skipping sample at %s" %
                                 (metric, time.ctime(timestamp)))

        if self.is_gauge(metric):
            # store[metric][dimensions] = (ts, val) - only 1 value allowed
            assert len(self._sample_store[metric][key]) == 1, self._sample_store[metric]
        elif self.is_counter(metric):
            assert len(self._sample_store[metric][key]) in (1, 2), self._sample_store[metric]

    @classmethod
    def _rate(cls, sample1, sample2):
        "Simple rate"
        try:
            interval = sample2[0] - sample1[0]
            if interval == 0:
                raise Infinity()

            delta = sample2[1] - sample1[1]
            if delta < 0:
                raise UnknownValue()

            return (sample2[0], delta / interval, sample2[2], sample2[3])
        except Infinity:
            raise
        except UnknownValue:
            raise
        except Exception, e:
            raise NaN(e)

    def get_sample_with_timestamp(self, metric, dimensions=None, device_name=None, expire=True):
        """Get (timestamp-epoch-style, value)
        """
        if dimensions is None:
            dimensions = {}

        # Get the proper dimensions
        key = (tuple(sorted(dimensions.items())), device_name)

        # Never seen this metric
        if metric not in self._sample_store:
            raise UnknownValue()

        # Not enough value to compute rate
        elif self.is_counter(metric) and len(self._sample_store[metric][key]) < 2:
            raise UnknownValue()

        elif self.is_counter(metric) and len(self._sample_store[metric][key]) >= 2:
            res = self._rate(
                self._sample_store[metric][key][-2], self._sample_store[metric][key][-1])
            if expire:
                del self._sample_store[metric][key][:-1]
            return res

        elif self.is_gauge(metric) and len(self._sample_store[metric][key]) >= 1:
            return self._sample_store[metric][key][-1]

        else:
            raise UnknownValue()

    def get_sample(self, metric, dimensions=None, device_name=None, expire=True):
        "Return the last value for that metric"
        x = self.get_sample_with_timestamp(metric, dimensions, device_name, expire)
        assert isinstance(x, tuple) and len(x) == 4, x
        return x[1]

    def get_samples_with_timestamps(self, expire=True):
        "Return all values {metric: (ts, value)} for non-tagged metrics"
        values = {}
        for m in self._sample_store:
            try:
                values[m] = self.get_sample_with_timestamp(m, expire=expire)
            except Exception:
                pass
        return values

    def get_samples(self, expire=True):
        "Return all values {metric: value} for non-tagged metrics"
        values = {}
        for m in self._sample_store:
            try:
                # Discard the timestamp
                values[m] = self.get_sample_with_timestamp(m, expire=expire)[1]
            except Exception:
                pass
        return values

    def get_metrics(self, expire=True):
        """Get all metrics, including the ones that are tagged.
        This is the preferred method to retrieve metrics

        @return the list of samples
        @rtype [(metric_name, timestamp, value, {"dimensions": {"name1": "key1", "name2": "key2"}}), ...]
        """
        metrics = []
        for m in self._sample_store:
            try:
                for key in self._sample_store[m]:
                    dimensions_list, device_name = key
                    dimensions = dict(dimensions_list)
                    try:
                        ts, val, hostname, device_name = self.get_sample_with_timestamp(
                            m, dimensions, device_name, expire)
                    except UnknownValue:
                        continue
                    attributes = {}
                    if dimensions_list:
                        attributes['dimensions'] = dimensions
                    if hostname:
                        attributes['host_name'] = hostname
                    if device_name:
                        attributes['device_name'] = device_name
                    metrics.append((m, int(ts), val, attributes))
            except Exception:
                pass
        return metrics


class AgentCheck(object):
<<<<<<< HEAD
    
    keystone = None

=======
>>>>>>> 5c642b74
    def __init__(self, name, init_config, agent_config, instances=None):
        """
        Initialize a new check.

        :param name: The name of the check
        :param init_config: The config for initializing the check
        :param agent_config: The global configuration for the agent
        :param instances: A list of configuration objects for each instance.
        """
        from monagent.common.aggregator import MetricsAggregator

        self.name = name
        self.init_config = init_config
        self.agent_config = agent_config
        self.hostname = get_hostname(agent_config)
        self.log = logging.getLogger('%s.%s' % (__name__, name))

        self.aggregator = MetricsAggregator(self.hostname,
                                            recent_point_threshold=agent_config.get(
                                                'recent_point_threshold', None))

        self.events = []
        self.instances = instances or []
        self.warnings = []
        self.library_versions = None

        api_config = self.agent_config['Api']
        AgentCheck.keystone = Keystone(api_config['keystone_url'],
                                       api_config['username'],
                                       api_config['password'],
                                       api_config['project_name'])

    def instance_count(self):
        """ Return the number of instances that are configured for this check. """
        return len(self.instances)

    def gauge(self, metric, value, dimensions=None, hostname=None, device_name=None,
              timestamp=None):
        """
        Record the value of a gauge, with optional dimensions, hostname and device
        name.

        :param metric: The name of the metric
        :param value: The value of the gauge
        :param dimensions: (optional) A dictionary of dimensions for this metric
        :param hostname: (optional) A hostname for this metric. Defaults to the current hostname.
        :param device_name: (optional) The device name for this metric
        :param timestamp: (optional) The timestamp for this metric value
        """
        self.aggregator.gauge(metric, value, dimensions, hostname, device_name, timestamp)

    def increment(self, metric, value=1, dimensions=None, hostname=None, device_name=None):
        """
        Increment a counter with optional dimensions, hostname and device name.

        :param metric: The name of the metric
        :param value: The value to increment by
        :param dimensions: (optional) A dictionary of dimensions for this metric
        :param hostname: (optional) A hostname for this metric. Defaults to the current hostname.
        :param device_name: (optional) The device name for this metric
        """
        self.aggregator.increment(metric, value, dimensions, hostname, device_name)

    def decrement(self, metric, value=-1, dimensions=None, hostname=None, device_name=None):
        """
        Increment a counter with optional dimensions, hostname and device name.

        :param metric: The name of the metric
        :param value: The value to decrement by
        :param dimensions: (optional) A dictionary of dimensions for this metric
        :param hostname: (optional) A hostname for this metric. Defaults to the current hostname.
        :param device_name: (optional) The device name for this metric
        """
        self.aggregator.decrement(metric, value, dimensions, hostname, device_name)

    def rate(self, metric, value, dimensions=None, hostname=None, device_name=None):
        """
        Submit a point for a metric that will be calculated as a rate on flush.
        Values will persist across each call to `check` if there is not enough
        point to generate a rate on the flush.

        :param metric: The name of the metric
        :param value: The value of the rate
        :param dimensions: (optional) A dictionary of dimensions for this metric
        :param hostname: (optional) A hostname for this metric. Defaults to the current hostname.
        :param device_name: (optional) The device name for this metric
        """
        self.aggregator.rate(metric, value, dimensions, hostname, device_name)

    def histogram(self, metric, value, dimensions=None, hostname=None, device_name=None):
        """
        Sample a histogram value, with optional dimensions, hostname and device name.

        :param metric: The name of the metric
        :param value: The value to sample for the histogram
        :param dimensions: (optional) A dictionary of dimensions for this metric
        :param hostname: (optional) A hostname for this metric. Defaults to the current hostname.
        :param device_name: (optional) The device name for this metric
        """
        self.aggregator.histogram(metric, value, dimensions, hostname, device_name)

    def set(self, metric, value, dimensions=None, hostname=None, device_name=None):
        """
        Sample a set value, with optional dimensions, hostname and device name.

        :param metric: The name of the metric
        :param value: The value for the set
        :param dimensions: (optional) A dictionary of dimensions for this metric
        :param hostname: (optional) A hostname for this metric. Defaults to the current hostname.
        :param device_name: (optional) The device name for this metric
        """
        self.aggregator.set(metric, value, dimensions, hostname, device_name)

    def event(self, event):
        """
        Save an event.

        :param event: The event payload as a dictionary. Has the following
        structure:

            {
                "timestamp": int, the epoch timestamp for the event,
                "event_type": string, the event time name,
                "api_key": string, the api key of the account to associate the event with,
                "msg_title": string, the title of the event,
                "msg_text": string, the text body of the event,
                "alert_type": (optional) string, one of ('error', 'warning', 'success', 'info').
                    Defaults to 'info'.
                "source_type_name": (optional) string, the source type name,
                "host": (optional) string, the name of the host,
                "dimensions": (optional) a dictionary of dimensions to associate with this event
            }
        """
        if event.get('api_key') is None:
            event['api_key'] = self.agent_config['api_key']
        self.events.append(event)

    def has_events(self):
        """
        Check whether the check has saved any events

        @return whether or not the check has saved any events
        @rtype boolean
        """
        return len(self.events) > 0

    def get_metrics(self):
        """
        Get all metrics, including the ones that are tagged.

        @return the list of samples
        @rtype list of Measurement objects from monagent.common.metrics
        """
        return self.aggregator.flush()

    def get_events(self):
        """
        Return a list of the events saved by the check, if any

        @return the list of events saved by this check
        @rtype list of event dictionaries
        """
        events = self.events
        self.events = []
        return events

    def has_warnings(self):
        """
        Check whether the instance run created any warnings
        """
        return len(self.warnings) > 0

    def warning(self, warning_message):
        """ Add a warning message that will be printed in the info page
        :param warning_message: String. Warning message to be displayed
        """
        self.warnings.append(warning_message)

    def get_library_info(self):
        if self.library_versions is not None:
            return self.library_versions
        try:
            self.library_versions = self.get_library_versions()
        except NotImplementedError:
            pass

    def get_library_versions(self):
        """ Should return a string that shows which version
        of the needed libraries are used """
        raise NotImplementedError

    def get_warnings(self):
        """
        Return the list of warnings messages to be displayed in the info page
        """
        warnings = self.warnings
        self.warnings = []
        return warnings

    def run(self):
        """ Run all instances. """
        instance_statuses = []
        for i, instance in enumerate(self.instances):
            try:
                instance['keystone'] = AgentCheck.keystone
                self.check(instance)
                if self.has_warnings():
                    instance_status = check_status.InstanceStatus(i,
                                                                  check_status.STATUS_WARNING,
                                                                  warnings=self.get_warnings())
                else:
                    instance_status = check_status.InstanceStatus(i, check_status.STATUS_OK)
            except Exception, e:
                self.log.exception("Check '%s' instance #%s failed" % (self.name, i))
                instance_status = check_status.InstanceStatus(i,
                                                              check_status.STATUS_ERROR,
                                                              error=e,
                                                              tb=traceback.format_exc())
            instance_statuses.append(instance_status)
        return instance_statuses

    def check(self, instance):
        """
        Overriden by the check class. This will be called to run the check.

        :param instance: A dict with the instance information. This will vary
        depending on your config structure.
        """
        raise NotImplementedError()

    @staticmethod
    def stop():
        """
        To be executed when the agent is being stopped to clean ressources
        """
        pass

    @classmethod
    def from_yaml(cls, path_to_yaml=None, agentConfig=None, yaml_text=None, check_name=None):
        """
        A method used for testing your check without running the agent.
        """
        import yaml

        try:
            from yaml import CLoader as Loader
        except ImportError:
            from yaml import Loader
        if path_to_yaml:
            check_name = os.path.basename(path_to_yaml).split('.')[0]
            try:
                f = open(path_to_yaml)
            except IOError:
                raise Exception('Unable to open yaml config: %s' % path_to_yaml)
            yaml_text = f.read()
            f.close()

        config = yaml.load(yaml_text, Loader=Loader)
        check = cls(check_name, config.get('init_config') or {}, agentConfig or {})

        return check, config.get('instances', [])

    @staticmethod
    def normalize(metric, prefix=None):
        """
        Turn a metric into a well-formed metric name
        prefix.b.c

        :param metric The metric name to normalize
        :param prefix A prefix to to add to the normalized name, default None
        """
        name = re.sub(r"[,\+\*\-/()\[\]{}]", "_", metric)
        # Eliminate multiple _
        name = re.sub(r"__+", "_", name)
        # Don't start/end with _
        name = re.sub(r"^_", "", name)
        name = re.sub(r"_$", "", name)
        # Drop ._ and _.
        name = re.sub(r"\._", ".", name)
        name = re.sub(r"_\.", ".", name)

        if prefix is not None:
            return prefix + "." + name
        else:
            return name

    @staticmethod
    def read_config(instance, key, message=None, cast=None):
        val = instance.get(key)
        if val is None:
            message = message or 'Must provide `%s` value in instance config' % key
            raise Exception(message)

        if cast is None:
            return val
        else:
            return cast(val)


def run_check(name, path=None):
    from tests.common import get_check

    # Read the config file
    confd_path = path or os.path.join(get_confd_path(get_os()), '%s.yaml' % name)

    try:
        f = open(confd_path)
    except IOError:
        raise Exception('Unable to open configuration at %s' % confd_path)

    config_str = f.read()
    f.close()

    # Run the check
    check, instances = get_check(name, config_str)
    if not instances:
        raise Exception('YAML configuration returned no instances.')
    for instance in instances:
        check.check(instance)
        if check.has_events():
            print "Events:\n"
            pprint(check.get_events(), indent=4)
        print "Metrics:\n"
        pprint(check.get_metrics(), indent=4)<|MERGE_RESOLUTION|>--- conflicted
+++ resolved
@@ -15,7 +15,6 @@
 from monagent.common.config import get_confd_path
 from monagent.common.exceptions import CheckException, NaN, Infinity, UnknownValue
 from monagent.common.util import LaconicFilter, get_hostname, get_os
-
 
 log = logging.getLogger(__name__)
 
@@ -40,9 +39,9 @@
     def __init__(self, logger, agent_config=None):
         # where to store samples, indexed by metric_name
         # metric_name: {("sorted", "dimensions"): [(ts, value), (ts, value)],
-        # tuple(dimensions) are stored as a key since lists are not hashable
-        # None: [(ts, value), (ts, value)]}
-        # untagged values are indexed by None
+        #                 tuple(dimensions) are stored as a key since lists are not hashable
+        #               None: [(ts, value), (ts, value)]}
+        #                 untagged values are indexed by None
         self.agent_config = agent_config
         self._sample_store = {}
         self._counters = {}  # metric_name: bool
@@ -105,15 +104,13 @@
         "Get all metric names"
         return self._sample_store.keys()
 
-    def save_gauge(self, metric, value, timestamp=None, dimensions=None, hostname=None,
-                   device_name=None):
+    def save_gauge(self, metric, value, timestamp=None, dimensions=None, hostname=None, device_name=None):
         """ Save a gauge value. """
         if not self.is_gauge(metric):
             self.gauge(metric)
         self.save_sample(metric, value, timestamp, dimensions, hostname, device_name)
 
-    def save_sample(self, metric, value, timestamp=None, dimensions=None, hostname=None,
-                    device_name=None):
+    def save_sample(self, metric, value, timestamp=None, dimensions=None, hostname=None, device_name=None):
         """Save a simple sample, evict old values if needed
         """
         if dimensions is None:
@@ -141,8 +138,8 @@
             if self._sample_store[metric].get(key) is None:
                 self._sample_store[metric][key] = [(timestamp, value, hostname, device_name)]
             else:
-                self._sample_store[metric][key] = self._sample_store[metric][key][-1:] + [
-                    (timestamp, value, hostname, device_name)]
+                self._sample_store[metric][key] = self._sample_store[metric][key][-1:] + \
+                    [(timestamp, value, hostname, device_name)]
         else:
             raise CheckException("%s must be either gauge or counter, skipping sample at %s" %
                                  (metric, time.ctime(timestamp)))
@@ -191,8 +188,7 @@
             raise UnknownValue()
 
         elif self.is_counter(metric) and len(self._sample_store[metric][key]) >= 2:
-            res = self._rate(
-                self._sample_store[metric][key][-2], self._sample_store[metric][key][-1])
+            res = self._rate(self._sample_store[metric][key][-2], self._sample_store[metric][key][-1])
             if expire:
                 del self._sample_store[metric][key][:-1]
             return res
@@ -244,8 +240,7 @@
                     dimensions_list, device_name = key
                     dimensions = dict(dimensions_list)
                     try:
-                        ts, val, hostname, device_name = self.get_sample_with_timestamp(
-                            m, dimensions, device_name, expire)
+                        ts, val, hostname, device_name = self.get_sample_with_timestamp(m, dimensions, device_name, expire)
                     except UnknownValue:
                         continue
                     attributes = {}
@@ -262,12 +257,9 @@
 
 
 class AgentCheck(object):
-<<<<<<< HEAD
-    
+
     keystone = None
 
-=======
->>>>>>> 5c642b74
     def __init__(self, name, init_config, agent_config, instances=None):
         """
         Initialize a new check.
@@ -286,8 +278,7 @@
         self.log = logging.getLogger('%s.%s' % (__name__, name))
 
         self.aggregator = MetricsAggregator(self.hostname,
-                                            recent_point_threshold=agent_config.get(
-                                                'recent_point_threshold', None))
+                                            recent_point_threshold=agent_config.get('recent_point_threshold', None))
 
         self.events = []
         self.instances = instances or []
@@ -304,8 +295,7 @@
         """ Return the number of instances that are configured for this check. """
         return len(self.instances)
 
-    def gauge(self, metric, value, dimensions=None, hostname=None, device_name=None,
-              timestamp=None):
+    def gauge(self, metric, value, dimensions=None, hostname=None, device_name=None, timestamp=None):
         """
         Record the value of a gauge, with optional dimensions, hostname and device
         name.
@@ -511,7 +501,6 @@
         A method used for testing your check without running the agent.
         """
         import yaml
-
         try:
             from yaml import CLoader as Loader
         except ImportError:
